package nl.topicus.jdbc.statement;

import java.sql.ResultSet;
import java.sql.SQLException;
import java.sql.SQLFeatureNotSupportedException;
import java.util.List;

import net.sf.jsqlparser.JSQLParserException;
import net.sf.jsqlparser.expression.Expression;
import net.sf.jsqlparser.expression.ExpressionVisitorAdapter;
import net.sf.jsqlparser.expression.JdbcParameter;
<<<<<<< HEAD
=======
import net.sf.jsqlparser.expression.LongValue;
import net.sf.jsqlparser.expression.StringValue;
import net.sf.jsqlparser.expression.TimeValue;
import net.sf.jsqlparser.expression.TimestampValue;
>>>>>>> b0e0df82
import net.sf.jsqlparser.expression.operators.relational.ExpressionList;
import net.sf.jsqlparser.expression.operators.relational.ItemsList;
import net.sf.jsqlparser.parser.CCJSqlParserUtil;
import net.sf.jsqlparser.schema.Column;
import net.sf.jsqlparser.statement.Statement;
import net.sf.jsqlparser.statement.delete.Delete;
import net.sf.jsqlparser.statement.insert.Insert;
import net.sf.jsqlparser.statement.select.PlainSelect;
import net.sf.jsqlparser.statement.select.Select;
import net.sf.jsqlparser.statement.select.SelectBody;
import net.sf.jsqlparser.statement.select.SelectVisitor;
import net.sf.jsqlparser.statement.select.SetOperationList;
import net.sf.jsqlparser.statement.select.SubSelect;
import net.sf.jsqlparser.statement.select.WithItem;
import net.sf.jsqlparser.statement.update.Update;
import nl.topicus.jdbc.CloudSpannerConnection;
import nl.topicus.jdbc.resultset.CloudSpannerResultSet;

import com.google.cloud.spanner.DatabaseClient;
import com.google.cloud.spanner.Key;
import com.google.cloud.spanner.Mutation;
import com.google.cloud.spanner.Mutation.WriteBuilder;
import com.google.cloud.spanner.TransactionContext;
import com.google.cloud.spanner.TransactionRunner.TransactionCallable;

/**
 * 
 * @author loite
 *
 */
public class CloudSpannerPreparedStatement extends AbstractCloudSpannerPreparedStatement
{
	private String sql;

	public CloudSpannerPreparedStatement(String sql, CloudSpannerConnection connection, DatabaseClient dbClient)
	{
		super(connection, dbClient);
		this.sql = sql;
	}

	@Override
	public ResultSet executeQuery() throws SQLException
	{
		Statement statement;
		try
		{
			statement = CCJSqlParserUtil.parse(sql);
		}
		catch (JSQLParserException e)
		{
			throw new SQLException("Error while parsing sql statement", e);
		}
		if (statement instanceof Select)
		{
			String namedSql = convertPositionalParametersToNamedParameters(sql);
			com.google.cloud.spanner.Statement.Builder builder = com.google.cloud.spanner.Statement
					.newBuilder(namedSql);
			setSelectParameters(((Select) statement).getSelectBody(), builder);
			com.google.cloud.spanner.ResultSet rs = getDbClient().singleUse().executeQuery(builder.build());

			return new CloudSpannerResultSet(rs);
		}
		throw new SQLException("SQL statement not suitable for executeQuery");
	}

	private String convertPositionalParametersToNamedParameters(String sql)
	{
		boolean inString = false;
		StringBuilder res = new StringBuilder(sql);
		int i = 0;
		int parIndex = 1;
		while (i < res.length())
		{
			char c = res.charAt(i);
			if (c == '\'')
			{
				inString = !inString;
			}
			else if (c == '?' && !inString)
			{
				res.replace(i, i + 1, "@p" + parIndex);
				parIndex++;
			}
			i++;
		}

		return res.toString();
	}

	private void setSelectParameters(SelectBody body, com.google.cloud.spanner.Statement.Builder builder)
	{
		body.accept(new SelectVisitor()
		{

			@Override
			public void visit(WithItem withItem)
			{
			}

			@Override
			public void visit(SetOperationList setOpList)
			{
			}

			@Override
			public void visit(PlainSelect plainSelect)
			{
				setWhereParameters(plainSelect.getWhere(), builder);
			}
		});
	}

	private void setWhereParameters(Expression where, com.google.cloud.spanner.Statement.Builder builder)
	{
		if (where != null)
		{
			where.accept(new ExpressionVisitorAdapter()
			{

				@Override
				public void visit(JdbcParameter parameter)
				{
					parameter
							.accept(new ValueBinderExpressionVisitorAdapter<com.google.cloud.spanner.Statement.Builder>(
									getParameteStore(), builder.bind("p" + parameter.getIndex())));
				}

				@Override
				public void visit(SubSelect subSelect)
				{
					setSelectParameters(subSelect.getSelectBody(), builder);
				}

			});
		}
	}

	@Override
	public int executeUpdate() throws SQLException
	{
		try
		{
			if (isDDLStatement())
			{
				String ddl = formatDDLStatement(sql);
				return executeDDL(ddl);
			}
			Statement statement = CCJSqlParserUtil.parse(sql);
			if (statement instanceof Insert)
			{
				return performInsert((Insert) statement);
			}
			else if (statement instanceof Update)
			{
				return performUpdate((Update) statement);
			}
			else if (statement instanceof Delete)
			{
				return performDelete((Delete) statement);
			}
			else
			{
				throw new SQLFeatureNotSupportedException();
			}
		}
		catch (JSQLParserException e)
		{
			throw new SQLException("Error while parsing sql statement " + sql, e);
		}
	}

	private static final String[] DDL_STATEMENTS = { "CREATE", "ALTER", "DROP" };

	/**
	 * Do a quick check if this SQL statement is a DDL statement
	 * 
	 * @return true if the SQL statement is a DDL statement
	 */
	private boolean isDDLStatement()
	{
		String ddl = this.sql.trim();
		ddl = ddl.substring(0, Math.min(8, ddl.length())).toUpperCase();
		for (String statement : DDL_STATEMENTS)
		{
			if (ddl.startsWith(statement))
				return true;
		}

		return false;
	}

	/**
	 * Does some formatting to DDL statements that might have been generated by
	 * standard SQL generators to make it compatible with Google Cloud Spanner.
	 * 
	 * @param sql
	 *            The sql to format
	 * @return The formatted DDL statement.
	 * @throws SQLException
	 */
	private String formatDDLStatement(String sql) throws SQLException
	{
		String res = sql.trim().toUpperCase();
		String[] parts = res.split("\\s+");
		if (parts.length >= 2)
		{
			String sqlWithSingleSpaces = String.join(" ", parts);
			if (sqlWithSingleSpaces.startsWith("CREATE TABLE"))
			{
				int primaryKeyIndex = res.indexOf(", PRIMARY KEY (");
				if (primaryKeyIndex > -1)
				{
					int endPrimaryKeyIndex = res.indexOf(")", primaryKeyIndex);
					String primaryKeySpec = res.substring(primaryKeyIndex + 2, endPrimaryKeyIndex + 1);
					res = res.replace(", " + primaryKeySpec, "");
					res = res + " " + primaryKeySpec;
				}
			}
		}

		return res;
	}

	private int performInsert(Insert insert) throws SQLException
	{
		return getDbClient().readWriteTransaction().run(new TransactionCallable<Integer>()
		{

			@Override
			public Integer run(TransactionContext transaction) throws Exception
			{
				ItemsList items = insert.getItemsList();
				if (!(items instanceof ExpressionList))
				{
					throw new SQLException("Insert statement must contain a list of values");
				}
				List<Expression> expressions = ((ExpressionList) items).getExpressions();
				WriteBuilder builder = Mutation.newInsertBuilder(insert.getTable().getFullyQualifiedName());
				int index = 0;
				for (Column col : insert.getColumns())
				{
					expressions.get(index).accept(
							new ValueBinderExpressionVisitorAdapter<WriteBuilder>(getParameteStore(), builder.set(col
									.getFullyQualifiedName())));
					index++;
				}
				transaction.buffer(builder.build());

				return 1;
			}
		});
	}

	private int performUpdate(Update update) throws SQLException
	{
		return getDbClient().readWriteTransaction().run(new TransactionCallable<Integer>()
		{

			@Override
			public Integer run(TransactionContext transaction) throws Exception
			{
				if (update.getTables().isEmpty())
					throw new SQLException("No table found in update statement");
				if (update.getTables().size() > 1)
					throw new SQLException("Update statements for multiple tables at once are not supported");
				String table = update.getTables().get(0).getFullyQualifiedName();
				List<Expression> expressions = update.getExpressions();
				WriteBuilder builder = Mutation.newUpdateBuilder(table);
				int index = 0;
				for (Column col : update.getColumns())
				{
					expressions.get(index).accept(
							new ValueBinderExpressionVisitorAdapter<WriteBuilder>(getParameteStore(), builder.set(col
									.getFullyQualifiedName())));
					index++;
				}
<<<<<<< HEAD
				visitInsertWhereClause(update.getWhere(), builder);
=======
				visitUpdateWhereClause(update.getWhere(), builder);
>>>>>>> b0e0df82

				transaction.buffer(builder.build());

				return 1;
			}
		});
	}

	private int performDelete(Delete delete) throws SQLException
	{
		return getDbClient().readWriteTransaction().run(new TransactionCallable<Integer>()
		{

			@Override
			public Integer run(TransactionContext transaction) throws Exception
			{
				String table = delete.getTable().getFullyQualifiedName();
				Expression where = delete.getWhere();
				Key.Builder keyBuilder = Key.newBuilder();
<<<<<<< HEAD
				// if (where != null)
				// {
				// where.accept(new
				// KeyBuilderExpressionVisitorAdapter<>(getParameteStore(),
				// keyBuilder));
				// }
				visitDeleteWhereClause(where, keyBuilder);
=======
				if (where != null)
				{
					where.accept(new KeyBuilderExpressionVisitorAdapter<>(getParameteStore(), keyBuilder));
				}
>>>>>>> b0e0df82
				transaction.buffer(Mutation.delete(table, keyBuilder.build()));

				return 1;
			}
		});
	}

<<<<<<< HEAD
	private void visitDeleteWhereClause(Expression where, Key.Builder keyBuilder)
	{
		if (where != null)
		{
			where.accept(new DMLWhereClauseVisitor(getParameteStore())
			{

				@Override
				protected void visitExpression(Column col, Expression expression)
				{
					expression.accept(new KeyBuilderExpressionVisitorAdapter<>(getParameteStore(), keyBuilder));
				}

			});
		}
	}

	private void visitInsertWhereClause(Expression where, WriteBuilder builder)
	{
		if (where != null)
		{
			where.accept(new DMLWhereClauseVisitor(getParameteStore())
			{

				@Override
				protected void visitExpression(Column col, Expression expression)
				{
					expression.accept(new ValueBinderExpressionVisitorAdapter<WriteBuilder>(getParameteStore(), builder
							.set(col.getFullyQualifiedName())));
=======
	private void visitUpdateWhereClause(Expression where, WriteBuilder builder)
	{
		if (where != null)
		{
			where.accept(new ExpressionVisitorAdapter()
			{
				private Column col;

				@Override
				public void visit(Column column)
				{
					this.col = column;
				}

				private void visitExpression(Expression expression)
				{
					expression.accept(new ValueBinderExpressionVisitorAdapter<WriteBuilder>(getParameteStore(), builder
							.set(col.getFullyQualifiedName())));
				}

				@Override
				public void visit(JdbcParameter parameter)
				{
					visitExpression(parameter);
				}

				@Override
				public void visit(DoubleValue value)
				{
					visitExpression(value);
				}

				@Override
				public void visit(LongValue value)
				{
					visitExpression(value);
				}

				@Override
				public void visit(DateValue value)
				{
					visitExpression(value);
				}

				@Override
				public void visit(TimeValue value)
				{
					visitExpression(value);
				}

				@Override
				public void visit(TimestampValue value)
				{
					visitExpression(value);
				}

				@Override
				public void visit(StringValue value)
				{
					visitExpression(value);
				}

				@Override
				public void visit(HexValue value)
				{
					visitExpression(value);
>>>>>>> b0e0df82
				}

			});
		}
	}

	private int executeDDL(String ddl) throws SQLException
	{
		getConnection().executeDDL(ddl);
		return 0;
	}

	@Override
	public boolean execute() throws SQLException
	{
		throw new SQLFeatureNotSupportedException();
	}

}
<|MERGE_RESOLUTION|>--- conflicted
+++ resolved
@@ -1,456 +1,367 @@
-package nl.topicus.jdbc.statement;
-
-import java.sql.ResultSet;
-import java.sql.SQLException;
-import java.sql.SQLFeatureNotSupportedException;
-import java.util.List;
-
-import net.sf.jsqlparser.JSQLParserException;
-import net.sf.jsqlparser.expression.Expression;
-import net.sf.jsqlparser.expression.ExpressionVisitorAdapter;
-import net.sf.jsqlparser.expression.JdbcParameter;
-<<<<<<< HEAD
-=======
-import net.sf.jsqlparser.expression.LongValue;
-import net.sf.jsqlparser.expression.StringValue;
-import net.sf.jsqlparser.expression.TimeValue;
-import net.sf.jsqlparser.expression.TimestampValue;
->>>>>>> b0e0df82
-import net.sf.jsqlparser.expression.operators.relational.ExpressionList;
-import net.sf.jsqlparser.expression.operators.relational.ItemsList;
-import net.sf.jsqlparser.parser.CCJSqlParserUtil;
-import net.sf.jsqlparser.schema.Column;
-import net.sf.jsqlparser.statement.Statement;
-import net.sf.jsqlparser.statement.delete.Delete;
-import net.sf.jsqlparser.statement.insert.Insert;
-import net.sf.jsqlparser.statement.select.PlainSelect;
-import net.sf.jsqlparser.statement.select.Select;
-import net.sf.jsqlparser.statement.select.SelectBody;
-import net.sf.jsqlparser.statement.select.SelectVisitor;
-import net.sf.jsqlparser.statement.select.SetOperationList;
-import net.sf.jsqlparser.statement.select.SubSelect;
-import net.sf.jsqlparser.statement.select.WithItem;
-import net.sf.jsqlparser.statement.update.Update;
-import nl.topicus.jdbc.CloudSpannerConnection;
-import nl.topicus.jdbc.resultset.CloudSpannerResultSet;
-
-import com.google.cloud.spanner.DatabaseClient;
-import com.google.cloud.spanner.Key;
-import com.google.cloud.spanner.Mutation;
-import com.google.cloud.spanner.Mutation.WriteBuilder;
-import com.google.cloud.spanner.TransactionContext;
-import com.google.cloud.spanner.TransactionRunner.TransactionCallable;
-
-/**
- * 
- * @author loite
- *
- */
-public class CloudSpannerPreparedStatement extends AbstractCloudSpannerPreparedStatement
-{
-	private String sql;
-
-	public CloudSpannerPreparedStatement(String sql, CloudSpannerConnection connection, DatabaseClient dbClient)
-	{
-		super(connection, dbClient);
-		this.sql = sql;
-	}
-
-	@Override
-	public ResultSet executeQuery() throws SQLException
-	{
-		Statement statement;
-		try
-		{
-			statement = CCJSqlParserUtil.parse(sql);
-		}
-		catch (JSQLParserException e)
-		{
-			throw new SQLException("Error while parsing sql statement", e);
-		}
-		if (statement instanceof Select)
-		{
-			String namedSql = convertPositionalParametersToNamedParameters(sql);
-			com.google.cloud.spanner.Statement.Builder builder = com.google.cloud.spanner.Statement
-					.newBuilder(namedSql);
-			setSelectParameters(((Select) statement).getSelectBody(), builder);
-			com.google.cloud.spanner.ResultSet rs = getDbClient().singleUse().executeQuery(builder.build());
-
-			return new CloudSpannerResultSet(rs);
-		}
-		throw new SQLException("SQL statement not suitable for executeQuery");
-	}
-
-	private String convertPositionalParametersToNamedParameters(String sql)
-	{
-		boolean inString = false;
-		StringBuilder res = new StringBuilder(sql);
-		int i = 0;
-		int parIndex = 1;
-		while (i < res.length())
-		{
-			char c = res.charAt(i);
-			if (c == '\'')
-			{
-				inString = !inString;
-			}
-			else if (c == '?' && !inString)
-			{
-				res.replace(i, i + 1, "@p" + parIndex);
-				parIndex++;
-			}
-			i++;
-		}
-
-		return res.toString();
-	}
-
-	private void setSelectParameters(SelectBody body, com.google.cloud.spanner.Statement.Builder builder)
-	{
-		body.accept(new SelectVisitor()
-		{
-
-			@Override
-			public void visit(WithItem withItem)
-			{
-			}
-
-			@Override
-			public void visit(SetOperationList setOpList)
-			{
-			}
-
-			@Override
-			public void visit(PlainSelect plainSelect)
-			{
-				setWhereParameters(plainSelect.getWhere(), builder);
-			}
-		});
-	}
-
-	private void setWhereParameters(Expression where, com.google.cloud.spanner.Statement.Builder builder)
-	{
-		if (where != null)
-		{
-			where.accept(new ExpressionVisitorAdapter()
-			{
-
-				@Override
-				public void visit(JdbcParameter parameter)
-				{
-					parameter
-							.accept(new ValueBinderExpressionVisitorAdapter<com.google.cloud.spanner.Statement.Builder>(
-									getParameteStore(), builder.bind("p" + parameter.getIndex())));
-				}
-
-				@Override
-				public void visit(SubSelect subSelect)
-				{
-					setSelectParameters(subSelect.getSelectBody(), builder);
-				}
-
-			});
-		}
-	}
-
-	@Override
-	public int executeUpdate() throws SQLException
-	{
-		try
-		{
-			if (isDDLStatement())
-			{
-				String ddl = formatDDLStatement(sql);
-				return executeDDL(ddl);
-			}
-			Statement statement = CCJSqlParserUtil.parse(sql);
-			if (statement instanceof Insert)
-			{
-				return performInsert((Insert) statement);
-			}
-			else if (statement instanceof Update)
-			{
-				return performUpdate((Update) statement);
-			}
-			else if (statement instanceof Delete)
-			{
-				return performDelete((Delete) statement);
-			}
-			else
-			{
-				throw new SQLFeatureNotSupportedException();
-			}
-		}
-		catch (JSQLParserException e)
-		{
-			throw new SQLException("Error while parsing sql statement " + sql, e);
-		}
-	}
-
-	private static final String[] DDL_STATEMENTS = { "CREATE", "ALTER", "DROP" };
-
-	/**
-	 * Do a quick check if this SQL statement is a DDL statement
-	 * 
-	 * @return true if the SQL statement is a DDL statement
-	 */
-	private boolean isDDLStatement()
-	{
-		String ddl = this.sql.trim();
-		ddl = ddl.substring(0, Math.min(8, ddl.length())).toUpperCase();
-		for (String statement : DDL_STATEMENTS)
-		{
-			if (ddl.startsWith(statement))
-				return true;
-		}
-
-		return false;
-	}
-
-	/**
-	 * Does some formatting to DDL statements that might have been generated by
-	 * standard SQL generators to make it compatible with Google Cloud Spanner.
-	 * 
-	 * @param sql
-	 *            The sql to format
-	 * @return The formatted DDL statement.
-	 * @throws SQLException
-	 */
-	private String formatDDLStatement(String sql) throws SQLException
-	{
-		String res = sql.trim().toUpperCase();
-		String[] parts = res.split("\\s+");
-		if (parts.length >= 2)
-		{
-			String sqlWithSingleSpaces = String.join(" ", parts);
-			if (sqlWithSingleSpaces.startsWith("CREATE TABLE"))
-			{
-				int primaryKeyIndex = res.indexOf(", PRIMARY KEY (");
-				if (primaryKeyIndex > -1)
-				{
-					int endPrimaryKeyIndex = res.indexOf(")", primaryKeyIndex);
-					String primaryKeySpec = res.substring(primaryKeyIndex + 2, endPrimaryKeyIndex + 1);
-					res = res.replace(", " + primaryKeySpec, "");
-					res = res + " " + primaryKeySpec;
-				}
-			}
-		}
-
-		return res;
-	}
-
-	private int performInsert(Insert insert) throws SQLException
-	{
-		return getDbClient().readWriteTransaction().run(new TransactionCallable<Integer>()
-		{
-
-			@Override
-			public Integer run(TransactionContext transaction) throws Exception
-			{
-				ItemsList items = insert.getItemsList();
-				if (!(items instanceof ExpressionList))
-				{
-					throw new SQLException("Insert statement must contain a list of values");
-				}
-				List<Expression> expressions = ((ExpressionList) items).getExpressions();
-				WriteBuilder builder = Mutation.newInsertBuilder(insert.getTable().getFullyQualifiedName());
-				int index = 0;
-				for (Column col : insert.getColumns())
-				{
-					expressions.get(index).accept(
-							new ValueBinderExpressionVisitorAdapter<WriteBuilder>(getParameteStore(), builder.set(col
-									.getFullyQualifiedName())));
-					index++;
-				}
-				transaction.buffer(builder.build());
-
-				return 1;
-			}
-		});
-	}
-
-	private int performUpdate(Update update) throws SQLException
-	{
-		return getDbClient().readWriteTransaction().run(new TransactionCallable<Integer>()
-		{
-
-			@Override
-			public Integer run(TransactionContext transaction) throws Exception
-			{
-				if (update.getTables().isEmpty())
-					throw new SQLException("No table found in update statement");
-				if (update.getTables().size() > 1)
-					throw new SQLException("Update statements for multiple tables at once are not supported");
-				String table = update.getTables().get(0).getFullyQualifiedName();
-				List<Expression> expressions = update.getExpressions();
-				WriteBuilder builder = Mutation.newUpdateBuilder(table);
-				int index = 0;
-				for (Column col : update.getColumns())
-				{
-					expressions.get(index).accept(
-							new ValueBinderExpressionVisitorAdapter<WriteBuilder>(getParameteStore(), builder.set(col
-									.getFullyQualifiedName())));
-					index++;
-				}
-<<<<<<< HEAD
-				visitInsertWhereClause(update.getWhere(), builder);
-=======
-				visitUpdateWhereClause(update.getWhere(), builder);
->>>>>>> b0e0df82
-
-				transaction.buffer(builder.build());
-
-				return 1;
-			}
-		});
-	}
-
-	private int performDelete(Delete delete) throws SQLException
-	{
-		return getDbClient().readWriteTransaction().run(new TransactionCallable<Integer>()
-		{
-
-			@Override
-			public Integer run(TransactionContext transaction) throws Exception
-			{
-				String table = delete.getTable().getFullyQualifiedName();
-				Expression where = delete.getWhere();
-				Key.Builder keyBuilder = Key.newBuilder();
-<<<<<<< HEAD
-				// if (where != null)
-				// {
-				// where.accept(new
-				// KeyBuilderExpressionVisitorAdapter<>(getParameteStore(),
-				// keyBuilder));
-				// }
-				visitDeleteWhereClause(where, keyBuilder);
-=======
-				if (where != null)
-				{
-					where.accept(new KeyBuilderExpressionVisitorAdapter<>(getParameteStore(), keyBuilder));
-				}
->>>>>>> b0e0df82
-				transaction.buffer(Mutation.delete(table, keyBuilder.build()));
-
-				return 1;
-			}
-		});
-	}
-
-<<<<<<< HEAD
-	private void visitDeleteWhereClause(Expression where, Key.Builder keyBuilder)
-	{
-		if (where != null)
-		{
-			where.accept(new DMLWhereClauseVisitor(getParameteStore())
-			{
-
-				@Override
-				protected void visitExpression(Column col, Expression expression)
-				{
-					expression.accept(new KeyBuilderExpressionVisitorAdapter<>(getParameteStore(), keyBuilder));
-				}
-
-			});
-		}
-	}
-
-	private void visitInsertWhereClause(Expression where, WriteBuilder builder)
-	{
-		if (where != null)
-		{
-			where.accept(new DMLWhereClauseVisitor(getParameteStore())
-			{
-
-				@Override
-				protected void visitExpression(Column col, Expression expression)
-				{
-					expression.accept(new ValueBinderExpressionVisitorAdapter<WriteBuilder>(getParameteStore(), builder
-							.set(col.getFullyQualifiedName())));
-=======
-	private void visitUpdateWhereClause(Expression where, WriteBuilder builder)
-	{
-		if (where != null)
-		{
-			where.accept(new ExpressionVisitorAdapter()
-			{
-				private Column col;
-
-				@Override
-				public void visit(Column column)
-				{
-					this.col = column;
-				}
-
-				private void visitExpression(Expression expression)
-				{
-					expression.accept(new ValueBinderExpressionVisitorAdapter<WriteBuilder>(getParameteStore(), builder
-							.set(col.getFullyQualifiedName())));
-				}
-
-				@Override
-				public void visit(JdbcParameter parameter)
-				{
-					visitExpression(parameter);
-				}
-
-				@Override
-				public void visit(DoubleValue value)
-				{
-					visitExpression(value);
-				}
-
-				@Override
-				public void visit(LongValue value)
-				{
-					visitExpression(value);
-				}
-
-				@Override
-				public void visit(DateValue value)
-				{
-					visitExpression(value);
-				}
-
-				@Override
-				public void visit(TimeValue value)
-				{
-					visitExpression(value);
-				}
-
-				@Override
-				public void visit(TimestampValue value)
-				{
-					visitExpression(value);
-				}
-
-				@Override
-				public void visit(StringValue value)
-				{
-					visitExpression(value);
-				}
-
-				@Override
-				public void visit(HexValue value)
-				{
-					visitExpression(value);
->>>>>>> b0e0df82
-				}
-
-			});
-		}
-	}
-
-	private int executeDDL(String ddl) throws SQLException
-	{
-		getConnection().executeDDL(ddl);
-		return 0;
-	}
-
-	@Override
-	public boolean execute() throws SQLException
-	{
-		throw new SQLFeatureNotSupportedException();
-	}
-
-}
+package nl.topicus.jdbc.statement;
+
+import java.sql.ResultSet;
+import java.sql.SQLException;
+import java.sql.SQLFeatureNotSupportedException;
+import java.util.List;
+
+import net.sf.jsqlparser.JSQLParserException;
+import net.sf.jsqlparser.expression.Expression;
+import net.sf.jsqlparser.expression.ExpressionVisitorAdapter;
+import net.sf.jsqlparser.expression.JdbcParameter;
+import net.sf.jsqlparser.expression.operators.relational.ExpressionList;
+import net.sf.jsqlparser.expression.operators.relational.ItemsList;
+import net.sf.jsqlparser.parser.CCJSqlParserUtil;
+import net.sf.jsqlparser.schema.Column;
+import net.sf.jsqlparser.statement.Statement;
+import net.sf.jsqlparser.statement.delete.Delete;
+import net.sf.jsqlparser.statement.insert.Insert;
+import net.sf.jsqlparser.statement.select.PlainSelect;
+import net.sf.jsqlparser.statement.select.Select;
+import net.sf.jsqlparser.statement.select.SelectBody;
+import net.sf.jsqlparser.statement.select.SelectVisitor;
+import net.sf.jsqlparser.statement.select.SetOperationList;
+import net.sf.jsqlparser.statement.select.SubSelect;
+import net.sf.jsqlparser.statement.select.WithItem;
+import net.sf.jsqlparser.statement.update.Update;
+import nl.topicus.jdbc.CloudSpannerConnection;
+import nl.topicus.jdbc.resultset.CloudSpannerResultSet;
+
+import com.google.cloud.spanner.DatabaseClient;
+import com.google.cloud.spanner.Key;
+import com.google.cloud.spanner.Mutation;
+import com.google.cloud.spanner.Mutation.WriteBuilder;
+import com.google.cloud.spanner.TransactionContext;
+import com.google.cloud.spanner.TransactionRunner.TransactionCallable;
+
+/**
+ * 
+ * @author loite
+ *
+ */
+public class CloudSpannerPreparedStatement extends AbstractCloudSpannerPreparedStatement
+{
+	private String sql;
+
+	public CloudSpannerPreparedStatement(String sql, CloudSpannerConnection connection, DatabaseClient dbClient)
+	{
+		super(connection, dbClient);
+		this.sql = sql;
+	}
+
+	@Override
+	public ResultSet executeQuery() throws SQLException
+	{
+		Statement statement;
+		try
+		{
+			statement = CCJSqlParserUtil.parse(sql);
+		}
+		catch (JSQLParserException e)
+		{
+			throw new SQLException("Error while parsing sql statement", e);
+		}
+		if (statement instanceof Select)
+		{
+			String namedSql = convertPositionalParametersToNamedParameters(sql);
+			com.google.cloud.spanner.Statement.Builder builder = com.google.cloud.spanner.Statement
+					.newBuilder(namedSql);
+			setSelectParameters(((Select) statement).getSelectBody(), builder);
+			com.google.cloud.spanner.ResultSet rs = getDbClient().singleUse().executeQuery(builder.build());
+
+			return new CloudSpannerResultSet(rs);
+		}
+		throw new SQLException("SQL statement not suitable for executeQuery");
+	}
+
+	private String convertPositionalParametersToNamedParameters(String sql)
+	{
+		boolean inString = false;
+		StringBuilder res = new StringBuilder(sql);
+		int i = 0;
+		int parIndex = 1;
+		while (i < res.length())
+		{
+			char c = res.charAt(i);
+			if (c == '\'')
+			{
+				inString = !inString;
+			}
+			else if (c == '?' && !inString)
+			{
+				res.replace(i, i + 1, "@p" + parIndex);
+				parIndex++;
+			}
+			i++;
+		}
+
+		return res.toString();
+	}
+
+	private void setSelectParameters(SelectBody body, com.google.cloud.spanner.Statement.Builder builder)
+	{
+		body.accept(new SelectVisitor()
+		{
+
+			@Override
+			public void visit(WithItem withItem)
+			{
+			}
+
+			@Override
+			public void visit(SetOperationList setOpList)
+			{
+			}
+
+			@Override
+			public void visit(PlainSelect plainSelect)
+			{
+				setWhereParameters(plainSelect.getWhere(), builder);
+			}
+		});
+	}
+
+	private void setWhereParameters(Expression where, com.google.cloud.spanner.Statement.Builder builder)
+	{
+		if (where != null)
+		{
+			where.accept(new ExpressionVisitorAdapter()
+			{
+
+				@Override
+				public void visit(JdbcParameter parameter)
+				{
+					parameter
+							.accept(new ValueBinderExpressionVisitorAdapter<com.google.cloud.spanner.Statement.Builder>(
+									getParameteStore(), builder.bind("p" + parameter.getIndex())));
+				}
+
+				@Override
+				public void visit(SubSelect subSelect)
+				{
+					setSelectParameters(subSelect.getSelectBody(), builder);
+				}
+
+			});
+		}
+	}
+
+	@Override
+	public int executeUpdate() throws SQLException
+	{
+		try
+		{
+			if (isDDLStatement())
+			{
+				String ddl = formatDDLStatement(sql);
+				return executeDDL(ddl);
+			}
+			Statement statement = CCJSqlParserUtil.parse(sql);
+			if (statement instanceof Insert)
+			{
+				return performInsert((Insert) statement);
+			}
+			else if (statement instanceof Update)
+			{
+				return performUpdate((Update) statement);
+			}
+			else if (statement instanceof Delete)
+			{
+				return performDelete((Delete) statement);
+			}
+			else
+			{
+				throw new SQLFeatureNotSupportedException();
+			}
+		}
+		catch (JSQLParserException e)
+		{
+			throw new SQLException("Error while parsing sql statement " + sql, e);
+		}
+	}
+
+	private static final String[] DDL_STATEMENTS = { "CREATE", "ALTER", "DROP" };
+
+	/**
+	 * Do a quick check if this SQL statement is a DDL statement
+	 * 
+	 * @return true if the SQL statement is a DDL statement
+	 */
+	private boolean isDDLStatement()
+	{
+		String ddl = this.sql.trim();
+		ddl = ddl.substring(0, Math.min(8, ddl.length())).toUpperCase();
+		for (String statement : DDL_STATEMENTS)
+		{
+			if (ddl.startsWith(statement))
+				return true;
+		}
+
+		return false;
+	}
+
+	/**
+	 * Does some formatting to DDL statements that might have been generated by
+	 * standard SQL generators to make it compatible with Google Cloud Spanner.
+	 * 
+	 * @param sql
+	 *            The sql to format
+	 * @return The formatted DDL statement.
+	 * @throws SQLException
+	 */
+	private String formatDDLStatement(String sql) throws SQLException
+	{
+		String res = sql.trim().toUpperCase();
+		String[] parts = res.split("\\s+");
+		if (parts.length >= 2)
+		{
+			String sqlWithSingleSpaces = String.join(" ", parts);
+			if (sqlWithSingleSpaces.startsWith("CREATE TABLE"))
+			{
+				int primaryKeyIndex = res.indexOf(", PRIMARY KEY (");
+				if (primaryKeyIndex > -1)
+				{
+					int endPrimaryKeyIndex = res.indexOf(")", primaryKeyIndex);
+					String primaryKeySpec = res.substring(primaryKeyIndex + 2, endPrimaryKeyIndex + 1);
+					res = res.replace(", " + primaryKeySpec, "");
+					res = res + " " + primaryKeySpec;
+				}
+			}
+		}
+
+		return res;
+	}
+
+	private int performInsert(Insert insert) throws SQLException
+	{
+		return getDbClient().readWriteTransaction().run(new TransactionCallable<Integer>()
+		{
+
+			@Override
+			public Integer run(TransactionContext transaction) throws Exception
+			{
+				ItemsList items = insert.getItemsList();
+				if (!(items instanceof ExpressionList))
+				{
+					throw new SQLException("Insert statement must contain a list of values");
+				}
+				List<Expression> expressions = ((ExpressionList) items).getExpressions();
+				WriteBuilder builder = Mutation.newInsertBuilder(insert.getTable().getFullyQualifiedName());
+				int index = 0;
+				for (Column col : insert.getColumns())
+				{
+					expressions.get(index).accept(
+							new ValueBinderExpressionVisitorAdapter<WriteBuilder>(getParameteStore(), builder.set(col
+									.getFullyQualifiedName())));
+					index++;
+				}
+				transaction.buffer(builder.build());
+
+				return 1;
+			}
+		});
+	}
+
+	private int performUpdate(Update update) throws SQLException
+	{
+		return getDbClient().readWriteTransaction().run(new TransactionCallable<Integer>()
+		{
+
+			@Override
+			public Integer run(TransactionContext transaction) throws Exception
+			{
+				if (update.getTables().isEmpty())
+					throw new SQLException("No table found in update statement");
+				if (update.getTables().size() > 1)
+					throw new SQLException("Update statements for multiple tables at once are not supported");
+				String table = update.getTables().get(0).getFullyQualifiedName();
+				List<Expression> expressions = update.getExpressions();
+				WriteBuilder builder = Mutation.newUpdateBuilder(table);
+				int index = 0;
+				for (Column col : update.getColumns())
+				{
+					expressions.get(index).accept(
+							new ValueBinderExpressionVisitorAdapter<WriteBuilder>(getParameteStore(), builder.set(col
+									.getFullyQualifiedName())));
+					index++;
+				}
+				visitInsertWhereClause(update.getWhere(), builder);
+
+				transaction.buffer(builder.build());
+
+				return 1;
+			}
+		});
+	}
+
+	private int performDelete(Delete delete) throws SQLException
+	{
+		return getDbClient().readWriteTransaction().run(new TransactionCallable<Integer>()
+		{
+
+			@Override
+			public Integer run(TransactionContext transaction) throws Exception
+			{
+				String table = delete.getTable().getFullyQualifiedName();
+				Expression where = delete.getWhere();
+				Key.Builder keyBuilder = Key.newBuilder();
+//				if (where != null)
+//				{
+//					where.accept(new KeyBuilderExpressionVisitorAdapter<>(getParameteStore(), keyBuilder));
+//				}
+				visitDeleteWhereClause(where, keyBuilder);
+				transaction.buffer(Mutation.delete(table, keyBuilder.build()));
+
+				return 1;
+			}
+		});
+	}
+
+	private void visitDeleteWhereClause(Expression where, Key.Builder keyBuilder)
+	{
+		if (where != null)
+		{
+			where.accept(new DMLWhereClauseVisitor(getParameteStore())
+			{
+
+				@Override
+				protected void visitExpression(Column col, Expression expression)
+				{
+					expression.accept(new KeyBuilderExpressionVisitorAdapter<>(getParameteStore(), keyBuilder));
+				}
+
+			});
+		}
+	}
+
+	private void visitInsertWhereClause(Expression where, WriteBuilder builder)
+	{
+		if (where != null)
+		{
+			where.accept(new DMLWhereClauseVisitor(getParameteStore())
+			{
+
+				@Override
+				protected void visitExpression(Column col, Expression expression)
+				{
+					expression.accept(new ValueBinderExpressionVisitorAdapter<WriteBuilder>(getParameteStore(), builder
+							.set(col.getFullyQualifiedName())));
+				}
+
+			});
+		}
+	}
+
+	private int executeDDL(String ddl) throws SQLException
+	{
+		getConnection().executeDDL(ddl);
+		return 0;
+	}
+
+	@Override
+	public boolean execute() throws SQLException
+	{
+		throw new SQLFeatureNotSupportedException();
+	}
+
+}